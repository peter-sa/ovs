--- conflicted
+++ resolved
@@ -397,15 +397,6 @@
         }
         netdev_options.args = &options;
         netdev_options.ethertype = NETDEV_ETH_TYPE_NONE;
-<<<<<<< HEAD
-=======
-        netdev_options.may_create = true;
-        netdev_options.may_open = true;
-        if (iface_is_internal(iface->port->bridge, iface_cfg->name)) {
-            netdev_options.may_open = true;
-        }
->>>>>>> ba5c210e
-
         error = netdev_open(&netdev_options, &iface->netdev);
 
         if (iface->netdev) {
